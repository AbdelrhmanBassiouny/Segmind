--- conflicted
+++ resolved
@@ -30,9 +30,5 @@
 
 def conditions_for_general_pick_up_detector_start_condition_checker(cls_: Type[GeneralPickUpDetector], event: Event, output_: bool) -> bool:
     """Get conditions on whether it's possible to conclude a value for GeneralPickUpDetector_start_condition_checker.output_  of type ."""
-<<<<<<< HEAD
-    return "hole" in event.with_object.name
-=======
     support = event.with_object
-    return support.contains_body(event.tracked_object)
->>>>>>> 7fbb6456
+    return support.contains_body(event.tracked_object)