from __future__ import annotations

import os.path
from types import NoneType

from pycram.plan import Plan
from pycram.designators.action_designator import PickUpAction, PlaceAction
from pycrap.ontologies import Location, Supporter, Floor, Agent
from ripple_down_rules.rdr_decorators import RDRDecorator


try:
    from matplotlib import pyplot as plt
except ImportError:
    plt = None

from typing_extensions import Optional, List, Union, Dict

from pycram.datastructures.world import UseProspectionWorld
from pycram.ros import logdebug, loginfo
from .atomic_event_detectors import *
from ..datastructures.events import *
from ..utils import get_angle_between_vectors, get_support
from ..episode_player import EpisodePlayer


class DetectorWithStarterEvent(AtomicEventDetector, ABC):
    """
    A type of event detector that requires an event to occur as a start condition.
    """

    def __init__(self, logger: EventLogger, starter_event: EventUnion, wait_time: Optional[timedelta] = None,
                 *args, **kwargs):
        """
        :param logger: An instance of the EventLogger class that is used to log the events.
        :param starter_event: An instance of the Event class that represents the event to start the event detector.
        :param wait_time: An optional timedelta value that introduces a delay between calls to the event detector.
        """
        super().__init__(logger, wait_time, *args, **kwargs)
        self.starter_event: EventUnion = starter_event
        self._start_timestamp = self.starter_event.timestamp

    @classmethod
    @abstractmethod
    def action_type(cls):
        """
        The action type that this detector detects.
        """
        pass

    @classmethod
    @abstractmethod
    def event_type(cls) -> Type[Event]:
        """
        The event type that this detector invokes.
        """
        pass

    @classmethod
    @abstractmethod
    def start_condition_checker(cls, event: Event) -> bool:
        """
        Check if the event is a starter event.

        :param event: The Event instance that represents the event.
        """
        pass

    @property
    def start_timestamp(self) -> float:
        return self._start_timestamp

    @start_timestamp.setter
    def start_timestamp(self, timestamp: float):
        self._start_timestamp = timestamp

    def _no_event_found_log(self, event_type: Type[Event]):
        logdebug(f"{self} with starter event: {self.starter_event} found no event of type: {event_type}")


class DetectorWithTrackedObjectAndStarterEvent(DetectorWithStarterEvent, HasPrimaryTrackedObject, ABC):
    """
    A type of event detector that requires an event to occur as a start condition and has one tracked object.
    """

    currently_tracked_objects: Optional[Dict[str, Object]] = None
    """
    All the objects that are currently tracked by a detector with a starter event.
    """

    def __init__(self, logger: EventLogger, starter_event: EventUnion, wait_time: Optional[timedelta] = None,
                 *args, **kwargs):
        """
        :param logger: An instance of the EventLogger class that is used to log the events.
        :param starter_event: An instance of the Event class that represents the event to start the event detector.
        :param wait_time: An optional timedelta value that introduces a delay between calls to the event detector.
        """
        DetectorWithStarterEvent.__init__(self, logger, starter_event, wait_time, *args, **kwargs)
        object_to_track = self.get_object_to_track_from_starter_event(starter_event)
        HasPrimaryTrackedObject.__init__(self, object_to_track)
        if self.currently_tracked_objects is None:
            self.currently_tracked_objects = {}
        self.currently_tracked_objects[self.tracked_object] = self

    def check_for_event_pre_starter_event(self, event_type: Type[Event],
                                          time_tolerance: timedelta) -> Optional[EventUnion]:
        """
        Check if the tracked_object was involved in an event before the starter event.

        :param event_type: The event type to check for.
        :param time_tolerance: The time tolerance to consider the event as before the starter event.
        """
        event = self.object_tracker.get_first_event_of_type_before_event(event_type, self.starter_event)
        if event is not None and self.start_timestamp - event.timestamp <= time_tolerance.total_seconds():
            return event
        else:
            self._no_event_found_log(event_type)

    def check_for_event_post_starter_event(self, event_type: Type[Event]) -> Optional[EventUnion]:
        """
        Check if the tracked_object was involved in an event after the starter event.

        :param event_type: The event type to check for.
        :return: The event if the tracked_object was involved in an event, else None.
        """
        event = self.object_tracker.get_first_event_of_type_after_event(event_type, self.starter_event)
        if event is None:
            self._no_event_found_log(event_type)
        return event

    def check_for_event_near_starter_event(self, event_type: Type[Event],
                                           time_tolerance: timedelta) -> Optional[EventUnion]:
        """
        Check if the tracked_object was involved in an event near the starter event (i.e. could be before or after).

        :param event_type: The event type to check for.
        :param time_tolerance: The time tolerance to consider the event as near the starter event.
        :return: The event if the tracked_object was involved in an event, else None.
        """
        event = self.object_tracker.get_nearest_event_of_type_to_event(self.starter_event,
                                                                       tolerance=time_tolerance,
                                                                       event_type=event_type)
        if event is None:
            self._no_event_found_log(event_type)
        return event

    @classmethod
    @abstractmethod
    def get_object_to_track_from_starter_event(cls, starter_event: EventUnion) -> Object:
        """
        Get the object to track from the starter event.

        :param starter_event: The starter event that can be used to get the object to track.
        """
        pass

    def __str__(self):
        return f"{self.thread_id} - {self.tracked_object.name if self.tracked_object is not None else None}"


class AbstractInteractionDetector(DetectorWithTrackedObjectAndStarterEvent, ABC):
    """
    An abstract detector that detects an interaction between the agent and an object.
    """

    def __init__(self, logger: EventLogger, starter_event: EventUnion, *args, **kwargs):
        """
        :param logger: An instance of the EventLogger class that is used to log the events.
        :param starter_event: An instance of a type of Event that represents the event to
         start the event detector.
        """
        DetectorWithTrackedObjectAndStarterEvent.__init__(self, logger, starter_event, *args, **kwargs)
        self.interaction_event: Optional[EventUnion] = self._init_interaction_event()
        self.end_timestamp: Optional[float] = None
        self.run_once = True

    @abstractmethod
    def _init_interaction_event(self) -> EventUnion:
        """
        Initialize the interaction event.
        """
        pass

    def detect_events(self) -> List[EventUnion]:
        """
        Detect if the tracked_object was interacted with by the agent.

        :return: An instance of the interaction event if the tracked_object was interacted with, else None.
        """
        event = None
        while not self.kill_event.is_set():

            interaction_event = self.get_interaction_event()
            if not interaction_event:
                time.sleep(0.01)
                continue

            self.currently_tracked_objects.pop(self.tracked_object, None)
            event = interaction_event
            break

        if event:
            loginfo(f"{self.__class__.__name__} detected an interaction with: {self.tracked_object.name}")
            return [event]

        return []

    @abstractmethod
    def get_interaction_event(self) -> Optional[EventUnion]:
        """
        Perform checks to determine if the object was interacted with, and return the interaction event.

        :return: A boolean value that represents if all the checks passed and the object was interacted with.
        """
        pass

    @classmethod
    @abstractmethod
    def get_object_to_track_from_starter_event(cls, starter_event: EventUnion) -> Object:
        """
        Get the object to track for interaction from the possible starter event.

        :param starter_event: The possible starter event that can be used to get the object to track.
        """
        pass

    def __str__(self):
        return f"{self.thread_id} - {self.tracked_object.name}"


class AbstractPickUpDetector(AbstractInteractionDetector, ABC):
    """
    An abstract detector that detects if the tracked_object was picked up.
    """
    currently_tracked_objects: Dict[Object, AbstractPickUpDetector] = {}

    def _init_interaction_event(self) -> EventUnion:
        return PickUpEvent(self.tracked_object, timestamp=self.start_timestamp)

    @classmethod
    def action_type(cls):
        return PickUpAction

    @classmethod
    def event_type(cls):
        return PickUpEvent


class GeneralPickUpDetector(AbstractPickUpDetector):
    """
    A detector that detects pick-up events based on incremental learning using Ripple Down Rules.
    """
    models_path: str = os.path.join(os.path.dirname(__file__), "models")
    """
    The path to the directory where the Ripple Down Rules models are stored.
    """
<<<<<<< HEAD
    interaction_checks_rdr: RDRDecorator = RDRDecorator(models_path, (PickUpEvent, NoneType),
                                                        True, package_name="segmind",
                                                        update_existing_rules=False)
    """
    A decorator that uses a Ripple Down Rules model to check if the tracked_object was picked up and returns the PickUp Event.
    """
    object_to_track_rdr: RDRDecorator = RDRDecorator(models_path, (Object, NoneType),
                                                     True, package_name="segmind",
                                                     update_existing_rules=False)
    """
    A decorator that uses a Ripple Down Rules model to get the object to track from the starter event.
    """
    start_condition_rdr: RDRDecorator = RDRDecorator(models_path, (bool,), True,
                                                     package_name="segmind", update_existing_rules=False)
=======
    interaction_checks_rdr: RDRDecorator = RDRDecorator(models_path, (PickUpEvent, type(None)), True, package_name="segmind", update_existing_rules=True)
    """
    A decorator that uses a Ripple Down Rules model to check if the tracked_object was picked up and returns the PickUp Event.
    """
    object_to_track_rdr: RDRDecorator = RDRDecorator(models_path, (Object, type(None)), True, package_name="segmind", update_existing_rules=True)
    """
    A decorator that uses a Ripple Down Rules model to get the object to track from the starter event.
    """
    start_condition_rdr: RDRDecorator = RDRDecorator(models_path, (bool,), True, package_name="segmind", update_existing_rules=True)
>>>>>>> ebe1ebff
    """
    A decorator that uses a Ripple Down Rules model to check for starting conditions for the pick up event.
    """
    @EpisodePlayer.pause_resume
    @interaction_checks_rdr.decorator
    def get_interaction_event(self) -> Optional[PickUpEvent]:
        pass

    @classmethod
    @EpisodePlayer.pause_resume
    @object_to_track_rdr.decorator
    def get_object_to_track_from_starter_event(cls, starter_event: EventUnion) -> Object:
        pass

    @classmethod
    @EpisodePlayer.pause_resume
    @start_condition_rdr.decorator
    def start_condition_checker(cls, event: Event, target: Optional[bool] = None) -> bool:
        pass


class AgentPickUpDetector(AbstractPickUpDetector):
    """
    A detector that detects if the tracked_object was picked up by an agent, such as a human or a robot.
    """

    def __init__(self, logger: EventLogger, starter_event: AgentContactEvent, *args, **kwargs):
        """
        :param logger: An instance of the EventLogger class that is used to log the events.
        :param starter_event: An instance of the AgentContactEvent class that represents the event to start the
        event detector, this is a contact between the agent and the tracked_object.
        """
        super().__init__(logger, starter_event, *args, **kwargs)
        self.surface_detector = LossOfSurfaceDetector(logger, self.tracked_object)
        self.surface_detector.start()
        self.agent = starter_event.agent
        self.interaction_event.agent = self.agent

    @classmethod
    def get_object_to_track_from_starter_event(cls, event: AgentContactEvent) -> Object:
        return cls.get_new_transportable_objects(event)[0]

    @classmethod
    def get_new_transportable_objects(cls, event: AgentContactEvent) -> List[Object]:
        transportable_objects = select_transportable_objects_from_contact_event(event)
        new_transportable_objects = [obj for obj in transportable_objects if obj not in cls.currently_tracked_objects]
        return new_transportable_objects

    @classmethod
    def start_condition_checker(cls, event: Event) -> bool:
        """
        Check if an agent is in contact with the tracked_object.

        :param event: The ContactEvent instance that represents the contact event.
        """
        return isinstance(event, AgentContactEvent) and any(cls.get_new_transportable_objects(event))

    def get_interaction_event(self) -> bool:
        """
        Perform extra checks to determine if the object was picked up.
        """
        loss_of_surface_event = self.check_for_event_post_starter_event(LossOfSurfaceEvent)

        if not loss_of_surface_event:
            return False

        if self.agent in loss_of_surface_event.latest_objects_that_got_removed:
            rospy.logdebug(f"Agent lost contact with tracked_object: {self.tracked_object.name}")
            self.kill_event.set()
            return False

        self.end_timestamp = loss_of_surface_event.timestamp
        return True

    def stop(self, timeout: Optional[float] = None):
        self.surface_detector.stop()
        self.surface_detector.join(timeout)
        super().stop()

    def __str__(self):
        return f"{self.thread_id} - {self.tracked_object.name} - {self.agent.name}"


class MotionPickUpDetector(AbstractPickUpDetector):

    def __init__(self, logger: EventLogger, starter_event: LossOfContactEvent, *args, **kwargs):
        """
        :param logger: An instance of the EventLogger class that is used to log the events.
        :param starter_event: An instance of the ContactEvent class that represents the event to start the event
         detector.
        """
        super().__init__(logger, starter_event, *args, **kwargs)

    @classmethod
    def get_object_to_track_from_starter_event(cls, event: LossOfContactEvent) -> Object:
        return select_transportable_objects_from_loss_of_contact_event(event)[0]

    @classmethod
    def start_condition_checker(cls, event: Event) -> bool:
        """
        Check if an agent is in contact with the tracked_object.

        :param event: The ContactEvent instance that represents the contact event.
        """
        if (isinstance(event, LossOfContactEvent)
                and any(select_transportable_objects_from_loss_of_contact_event(event))
                and not get_support(event.tracked_object, event.links)):
            logdebug(f"{event} with object {event.tracked_object.name} IS A starter event")
            return True
        if isinstance(event, LossOfContactEvent):
            logdebug(f"{event} with object {event.tracked_object.name} IS NOT a starter event")
        return False

    def get_interaction_event(self) -> bool:
        """
        Check for upward motion after the object lost contact with the surface.
        """
        logdebug(f"checking if {self.tracked_object.name} was picked up")
        # wait for the object to be lifted TODO: Should be replaced with a wait on a lifting event
        dt = timedelta(milliseconds=1000)
        time.sleep(dt.total_seconds())
        logdebug(f"checking for translation event for {self.tracked_object.name}")
        latest_event = self.check_for_event_near_starter_event(TranslationEvent, dt)

        if latest_event:
            self.start_timestamp = min(latest_event.timestamp, self.start_timestamp)
            self.end_timestamp = max(latest_event.timestamp, self.start_timestamp)
            return True

        self.kill_event.set()
        return False


class PlacingDetector(AbstractInteractionDetector):
    """
    An abstract detector that detects if the tracked_object was placed by the agent.
    """

    thread_prefix = "placing_"

    @classmethod
    def action_type(cls):
        return PlaceAction

    @classmethod
    def event_type(cls):
        return PlacingEvent

    def _init_interaction_event(self) -> EventUnion:
        return PlacingEvent(self.tracked_object, timestamp=self.start_timestamp)

    def get_interaction_event(self) -> bool:
        dt = timedelta(milliseconds=1000)
        event = self.check_for_event_near_starter_event(StopMotionEvent, dt)
        if event is not None:
            # start_motion_event_type = TranslationEvent if isinstance(event, StopTranslationEvent) else RotationEvent
            start_motion_event = self.object_tracker.get_first_event_of_type_before_event(MotionEvent, event)
            self.start_timestamp = min(start_motion_event.timestamp, self.start_timestamp)
            self.end_timestamp = max(event.timestamp, self.starter_event.timestamp)
            return True
        elif time.time() - self.start_timestamp > dt.total_seconds():
            self.kill_event.set()
        return False

    @classmethod
    def get_object_to_track_from_starter_event(cls, starter_event: ContactEvent) -> Object:
        return starter_event.tracked_object

    @classmethod
    def start_condition_checker(cls, event: EventWithOneTrackedObject) -> bool:
        """
        Check if an agent is in contact with the tracked_object.

        :param event: The ContactEvent instance that represents the contact event.
        """
        if (isinstance(event, ContactEvent)
                and any(select_transportable_objects([event.tracked_object]))
                and get_support(event.tracked_object, event.links)):
            logdebug(f"{event} with object {event.tracked_object.name} IS A starter event")
            return True
        logdebug(f"{event} with object {event.tracked_object.name} IS NOT a starter event")
        return False


def check_for_supporting_surface(tracked_object: Object,
                                 possible_surfaces: Optional[List[Object]] = None) -> Optional[Object]:
    """
    Check if any of the possible surfaces are supporting the tracked_object.

    :param tracked_object: An instance of the Object class that represents the tracked_object to check.
    :param possible_surfaces: A list of Object instances that represent the possible surfaces.
    :return: An instance of the Object class that represents the supporting surface if found, else None.
    """
    with UseProspectionWorld():
        dt = 0.1
        World.current_world.simulate(dt)
        prospection_obj = World.current_world.get_prospection_object_for_object(tracked_object)
        contact_points = prospection_obj.contact_points
        contacted_bodies = contact_points.get_objects_that_have_points()
        contacted_body_names = [body.name for body in contacted_bodies]
        contacted_bodies = dict(zip(contacted_body_names, contacted_bodies))
        if possible_surfaces is None:
            possible_surface_names = contacted_body_names
        else:
            possible_surface_names = [obj.name for obj in possible_surfaces]
            possible_surface_names = list(set(contacted_body_names).intersection(possible_surface_names))
    supporting_surface = None
    opposite_gravity = [0, 0, 1]
    smallest_angle = np.pi / 8
    for obj_name in possible_surface_names:
        obj = World.current_world.get_object_by_name(obj_name)
        normals = contact_points.get_normals_of_object(contacted_bodies[obj_name])
        normal = np.mean(np.array(normals), axis=0)
        angle = get_angle_between_vectors(normal, opposite_gravity)
        if 0 <= angle <= smallest_angle:
            smallest_angle = angle
            supporting_surface = obj
    if supporting_surface is not None:
        print("found surface ", supporting_surface.name)
    return supporting_surface


def select_transportable_objects_from_contact_event(event: Union[ContactEvent, AgentContactEvent]) -> List[Object]:
    """
    Select the objects that can be transported from the contact event.

    :param event: The contact event
    """
    contacted_objects = event.contact_points.get_objects_that_have_points()
    return select_transportable_objects(contacted_objects + [event.tracked_object])


def select_transportable_objects_from_loss_of_contact_event(event: LossOfContactEvent) -> List[Object]:
    """
    Select the objects that can be transported from the loss of contact event.
    """
    return select_transportable_objects([event.tracked_object])


def select_transportable_objects(objects: List[Object]) -> List[Object]:
    """
    Select the objects that can be transported

    :param objects: A list of Object instances.
    """
    transportable_objects = [obj for obj in objects
                             if not issubclass(obj.ontology_concept, (Agent, Location, Supporter, Floor))]
    return transportable_objects


EventDetectorUnion = Union[NewObjectDetector, ContactDetector, LossOfContactDetector, LossOfSurfaceDetector,
MotionDetector, TranslationDetector, RotationDetector, AgentPickUpDetector,
MotionPickUpDetector, PlacingDetector]
TypeEventDetectorUnion = Union[Type[ContactDetector], Type[LossOfContactDetector], Type[LossOfSurfaceDetector],
Type[MotionDetector], Type[TranslationDetector], Type[RotationDetector],
Type[NewObjectDetector], Type[AgentPickUpDetector], Type[MotionPickUpDetector],
Type[PlacingDetector]]<|MERGE_RESOLUTION|>--- conflicted
+++ resolved
@@ -254,32 +254,15 @@
     """
     The path to the directory where the Ripple Down Rules models are stored.
     """
-<<<<<<< HEAD
-    interaction_checks_rdr: RDRDecorator = RDRDecorator(models_path, (PickUpEvent, NoneType),
-                                                        True, package_name="segmind",
-                                                        update_existing_rules=False)
+    interaction_checks_rdr: RDRDecorator = RDRDecorator(models_path, (PickUpEvent, type(None)), True, package_name="segmind", update_existing_rules=True)
     """
     A decorator that uses a Ripple Down Rules model to check if the tracked_object was picked up and returns the PickUp Event.
     """
-    object_to_track_rdr: RDRDecorator = RDRDecorator(models_path, (Object, NoneType),
-                                                     True, package_name="segmind",
-                                                     update_existing_rules=False)
+    object_to_track_rdr: RDRDecorator = RDRDecorator(models_path, (Object, type(None)), True, package_name="segmind", update_existing_rules=True)
     """
     A decorator that uses a Ripple Down Rules model to get the object to track from the starter event.
     """
-    start_condition_rdr: RDRDecorator = RDRDecorator(models_path, (bool,), True,
-                                                     package_name="segmind", update_existing_rules=False)
-=======
-    interaction_checks_rdr: RDRDecorator = RDRDecorator(models_path, (PickUpEvent, type(None)), True, package_name="segmind", update_existing_rules=True)
-    """
-    A decorator that uses a Ripple Down Rules model to check if the tracked_object was picked up and returns the PickUp Event.
-    """
-    object_to_track_rdr: RDRDecorator = RDRDecorator(models_path, (Object, type(None)), True, package_name="segmind", update_existing_rules=True)
-    """
-    A decorator that uses a Ripple Down Rules model to get the object to track from the starter event.
-    """
     start_condition_rdr: RDRDecorator = RDRDecorator(models_path, (bool,), True, package_name="segmind", update_existing_rules=True)
->>>>>>> ebe1ebff
     """
     A decorator that uses a Ripple Down Rules model to check for starting conditions for the pick up event.
     """
